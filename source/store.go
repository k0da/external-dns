--- conflicted
+++ resolved
@@ -44,14 +44,11 @@
 	PublishInternal          bool
 	PublishHostIP            bool
 	ConnectorServer          string
-<<<<<<< HEAD
 	CRDSourceAPIVersion      string
 	CRDSourceKind            string
 	KubeConfig               string
 	KubeMaster               string
-=======
 	ServiceTypeFilter        []string
->>>>>>> 9c8a9f75
 }
 
 // ClientGenerator provides clients
