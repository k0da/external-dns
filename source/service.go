--- conflicted
+++ resolved
@@ -398,19 +398,14 @@
 		}
 	case v1.ServiceTypeNodePort:
 		// add the nodeTargets and extract an SRV endpoint
-<<<<<<< HEAD
-		targets = append(targets, nodeTargets...)
-		endpoints = append(endpoints, sc.extractNodePortEndpoints(svc, nodeTargets, hostname, ttl)...)
-	case v1.ServiceTypeExternalName:
-		targets = append(targets, extractServiceExternalName(svc)...)
-=======
 		targets, err = sc.extractNodePortTargets(svc)
 		if err != nil {
 			log.Errorf("Unable to extract targets from service %s/%s error: %v", svc.Namespace, svc.Name, err)
 			return endpoints
 		}
 		endpoints = append(endpoints, sc.extractNodePortEndpoints(svc, targets, hostname, ttl)...)
->>>>>>> ed40405f
+  case v1.ServiceTypeExternalName:
+		targets = append(targets, extractServiceExternalName(svc)...)
 	}
 
 	for _, t := range targets {
